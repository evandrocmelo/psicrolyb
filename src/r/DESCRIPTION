Package: psychrolib
Type: Package
Title: Psychrometric Properties of Moist and Dry Air
Version: 2.4.0
Authors@R: c(
<<<<<<< HEAD
      person(family = "The PsychroLib Contributors", role = c("ctb", "cph"),
             comment = "Authors listed at https://github.com/psychrometrics/psychrolib/graphs/contributors"),
      person(family = "ASHRAE", role = c("cph"),
             comment = "Copyright 2017 ASHRAE Handbook  Fundamentals (https://www.ashrae.org) for equations and coefficients published ASHRAE Handbook  Fundamentals Chapter 1."))
=======
      person("Hongyuan", "Jia", email = "hongyuan.jia@bears-berkeley.sg", role = c("aut", "cre"), comment = c(ORCID = "0000-0002-0075-8183")),
      person(family = "The PsychroLib Contributors", role = c("ctb", "cph"),
             comment = "Authors listed in inst/PSYCHROLIB_AUTHORS.txt"),
      person(family = "ASHRAE", role = c("cph"),
             comment = "Copyright 2017 ASHRAE Handbook Fundamentals (https://www.ashrae.org) for equations and coefficients published ASHRAE Handbook Fundamentals Chapter 1."))
>>>>>>> 73e757af
Maintainer: Hongyuan Jia <hongyuan.jia@bears-berkeley.sg>
Description:
    'PsychroLib' <https://github.com/psychrometrics/psychrolib> is a library of
    functions to enable the calculation properties of moist and dry air in both
    metric (SI) and imperial (IP) systems of units. References: Meyer, D. and
    Thevenard, D (2019) <doi.org/10.21105/joss.01137>.
Depends:
    R (>= 3.0.0)
Imports:
    Rcpp
Suggests:
    testthat (>= 2.1.0),
    covr
License: MIT + file LICENSE
URL: https://github.com/psychrometrics/psychrolib
BugReports: https://github.com/psychrometrics/psychrolib/issues
LinkingTo: Rcpp
Encoding: UTF-8
LazyData: true
RoxygenNote: 7.0.2<|MERGE_RESOLUTION|>--- conflicted
+++ resolved
@@ -3,18 +3,11 @@
 Title: Psychrometric Properties of Moist and Dry Air
 Version: 2.4.0
 Authors@R: c(
-<<<<<<< HEAD
-      person(family = "The PsychroLib Contributors", role = c("ctb", "cph"),
-             comment = "Authors listed at https://github.com/psychrometrics/psychrolib/graphs/contributors"),
-      person(family = "ASHRAE", role = c("cph"),
-             comment = "Copyright 2017 ASHRAE Handbook  Fundamentals (https://www.ashrae.org) for equations and coefficients published ASHRAE Handbook  Fundamentals Chapter 1."))
-=======
       person("Hongyuan", "Jia", email = "hongyuan.jia@bears-berkeley.sg", role = c("aut", "cre"), comment = c(ORCID = "0000-0002-0075-8183")),
       person(family = "The PsychroLib Contributors", role = c("ctb", "cph"),
              comment = "Authors listed in inst/PSYCHROLIB_AUTHORS.txt"),
       person(family = "ASHRAE", role = c("cph"),
              comment = "Copyright 2017 ASHRAE Handbook Fundamentals (https://www.ashrae.org) for equations and coefficients published ASHRAE Handbook Fundamentals Chapter 1."))
->>>>>>> 73e757af
 Maintainer: Hongyuan Jia <hongyuan.jia@bears-berkeley.sg>
 Description:
     'PsychroLib' <https://github.com/psychrometrics/psychrolib> is a library of
