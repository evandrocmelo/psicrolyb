--- conflicted
+++ resolved
@@ -41,11 +41,7 @@
 
 ## Copyright and license
 
-<<<<<<< HEAD
-Copyright 2018-2020 D. Thevenard and D. Meyer for the current library implementation. 
-=======
 Copyright 2018-2020 [The PsychroLib Contributors](https://github.com/psychrometrics/psychrolib/graphs/contributors) for the current library implementation.
->>>>>>> bf5ae0de
 
 Copyright 2017 ASHRAE Handbook — Fundamentals (https://www.ashrae.org) for equations and coefficients published ASHRAE Handbook — Fundamentals Chapter 1.
 
